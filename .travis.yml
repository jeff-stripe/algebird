--- conflicted
+++ resolved
@@ -4,13 +4,7 @@
   include:
     - scala: 2.10.5
       script: ./sbt ++$TRAVIS_SCALA_VERSION clean test
-<<<<<<< HEAD
-    
-    - scala: 2.11.5
-      script: ./sbt ++$TRAVIS_SCALA_VERSION clean coverage test
-      after_success: "./sbt coverageAggregate; ./sbt coveralls"
-=======
 
     - scala: 2.11.7
-      script: ./sbt ++$TRAVIS_SCALA_VERSION clean test
->>>>>>> 51395409
+      script: ./sbt ++$TRAVIS_SCALA_VERSION clean coverage test
+      after_success: "./sbt coverageAggregate; ./sbt coveralls"